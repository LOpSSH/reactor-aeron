--- conflicted
+++ resolved
@@ -23,19 +23,6 @@
   private final MonoProcessor<Void> onDispose = MonoProcessor.create();
 
   /**
-<<<<<<< HEAD
-   * Constructs an instance of {@link AeronEventLoopGroup} with number of workers equal to number of
-   * processors available to the JVM.
-   *
-   * @param idleStrategy - idle strategy to follow between work cycles
-   */
-  public AeronEventLoopGroup(IdleStrategy idleStrategy) {
-    this(idleStrategy, 1);
-  }
-
-  /**
-=======
->>>>>>> 96968cd3
    * Constructs an instance of {@link AeronEventLoopGroup}.
    *
    * @param idleStrategy idle strategy to follow between work cycles
