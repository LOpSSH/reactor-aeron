--- conflicted
+++ resolved
@@ -19,20 +19,14 @@
    * @param args program arguments.
    */
   public static void main(String[] args) {
-<<<<<<< HEAD
-=======
 
->>>>>>> 7321ffb8
     Supplier<IdleStrategy> idleStrategySupplier = () -> new BackoffIdleStrategy(1, 1, 1, 100);
 
     AeronResources aeronResources =
         new AeronResources()
             .useTmpDir()
-<<<<<<< HEAD
-=======
             .pollFragmentLimit(256)
             .singleWorker()
->>>>>>> 7321ffb8
             .media(
                 ctx ->
                     ctx.threadingMode(ThreadingMode.DEDICATED)
